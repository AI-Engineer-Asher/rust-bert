--- conflicted
+++ resolved
@@ -730,12 +730,7 @@
     /// Interface method to generate() of the particular models.
     pub fn generate<S>(
         &self,
-<<<<<<< HEAD
-        prompt_texts: Option<S>,
-=======
         prompt_texts: Option<&[S]>,
-        attention_mask: Option<Tensor>,
->>>>>>> 12d09c95
         forced_bos_token_id: Option<i64>,
     ) -> Vec<String>
     where
@@ -923,14 +918,7 @@
                     .iter()
                     .map(|v| format!("{}{}", value, v.as_ref()))
                     .collect::<Vec<String>>();
-<<<<<<< HEAD
-                self.model.generate(
-                    Some(texts.iter().map(AsRef::as_ref).collect::<Vec<&str>>()),
-                    forced_bos_token_id,
-                )
-=======
-                self.model.generate(Some(&texts), None, forced_bos_token_id)
->>>>>>> 12d09c95
+                self.model.generate(Some(&texts), forced_bos_token_id)
             }
             None => self.model.generate(Some(texts), forced_bos_token_id),
         })
